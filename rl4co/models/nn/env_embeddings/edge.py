--- conflicted
+++ resolved
@@ -28,12 +28,8 @@
     embedding_registry = {
         "tsp": TSPEdgeEmbedding,
         "atsp": ATSPEdgeEmbedding,
-<<<<<<< HEAD
-        "cvrp": TSPEdgeEmbedding,
-        "cvrpmvc": TSPEdgeEmbedding,
-=======
         "cvrp": CVRPEdgeEmbedding,
->>>>>>> 0e69192d
+        "cvrpmvc": CVRPEdgeEmbedding,
         "sdvrp": TSPEdgeEmbedding,
         "pctsp": CVRPEdgeEmbedding,
         "spctsp": TSPEdgeEmbedding,
@@ -105,46 +101,6 @@
                 edge_attr = cost_matrix[edge_index[0], edge_index[1]].unsqueeze(-1)
 
             graph = Data(
-<<<<<<< HEAD
-                x=init_embeddings[index],
-                edge_index=edge_index,
-                edge_attr=edge_attr,
-            )  # type: ignore
-            graph_data.append(graph)
-
-        batch = Batch.from_data_list(graph_data)  # type: ignore
-        batch.edge_attr = self.edge_embed(batch.edge_attr)  # type: ignore
-        return batch
-
-
-class VRPPolarEdgeEmbedding(TSPEdgeEmbedding):
-    """TODO"""
-
-    node_dim = 2
-
-    def forward(self, td, init_embeddings: Tensor):
-        with torch.no_grad():
-            if "polar_locs" in td.keys():
-                theta = td["polar_locs"][..., 1]
-            else:
-                shifted_locs = td["locs"] - td["locs"][..., 0:1, :]
-                x, y = shifted_locs[..., 0], shifted_locs[..., 1]
-                theta = torch.atan2(y, x)
-
-            delta_theta_matrix = theta[..., :, None] - theta[..., None, :]
-            edge_attr1 = 1 - torch.cos(delta_theta_matrix)
-            edge_attr2 = get_distance_matrix(td["locs"])
-            cost_matrix = torch.stack((edge_attr1, edge_attr2), dim=-1)
-            del edge_attr1, edge_attr2, delta_theta_matrix
-
-            batch = self._cost_matrix_to_graph(cost_matrix, init_embeddings)
-            del cost_matrix
-
-        batch.edge_attr = self.edge_embed(batch.edge_attr)  # type: ignore
-        return batch
-
-    @torch.no_grad()
-=======
                 x=init_embeddings[index], edge_index=edge_index, edge_attr=edge_attr
             )
             graph_data.append(graph)
@@ -159,28 +115,10 @@
     so each node will have k_sparse + 1 edges. 
     """
 
->>>>>>> 0e69192d
     def _cost_matrix_to_graph(self, batch_cost_matrix: Tensor, init_embeddings: Tensor):
         """Convert batched cost_matrix to batched PyG graph, and calculate edge embeddings.
 
         Args:
-<<<<<<< HEAD
-            batch_cost_matrix: Tensor of shape [batch_size, n, n, m]
-            init_embedding: init embeddings of shape [batch_size, n, m]
-        """
-        graph_data = []
-        k_sparse = self.get_k_sparse(batch_cost_matrix.shape[2])
-
-        for index, cost_matrix in enumerate(batch_cost_matrix):
-            edge_index, _ = sparsify_graph(cost_matrix[..., 0], k_sparse, self_loop=False)
-            edge_index = edge_index.T[torch.all(edge_index != 0, dim=0)].T
-            _, depot_edge_index = torch.topk(
-                cost_matrix[0, :, 1], k=k_sparse, largest=False, sorted=False
-            )
-            depot_edge_index = depot_edge_index[depot_edge_index != 0]
-            depot_edge_index = torch.stack(
-                (torch.zeros_like(depot_edge_index), depot_edge_index), dim=0
-=======
             batch_cost_matrix: Tensor of shape [batch_size, n, n]
             init_embedding: init embeddings
         """
@@ -224,7 +162,60 @@
 
             graph = Data(
                 x=init_embeddings[index], edge_index=edge_index, edge_attr=edge_attr
->>>>>>> 0e69192d
+            )
+            graph_data.append(graph)
+
+        batch = Batch.from_data_list(graph_data)  # type: ignore
+        batch.edge_attr = self.edge_embed(batch.edge_attr)  # type: ignore
+        return batch
+
+
+class VRPPolarEdgeEmbedding(TSPEdgeEmbedding):
+    """TODO"""
+
+    node_dim = 2
+
+    def forward(self, td, init_embeddings: Tensor):
+        with torch.no_grad():
+            if "polar_locs" in td.keys():
+                theta = td["polar_locs"][..., 1]
+            else:
+                shifted_locs = td["locs"] - td["locs"][..., 0:1, :]
+                x, y = shifted_locs[..., 0], shifted_locs[..., 1]
+                theta = torch.atan2(y, x)
+
+            delta_theta_matrix = theta[..., :, None] - theta[..., None, :]
+            edge_attr1 = 1 - torch.cos(delta_theta_matrix)
+            edge_attr2 = get_distance_matrix(td["locs"])
+            cost_matrix = torch.stack((edge_attr1, edge_attr2), dim=-1)
+            del edge_attr1, edge_attr2, delta_theta_matrix
+
+            batch = self._cost_matrix_to_graph(cost_matrix, init_embeddings)
+            del cost_matrix
+
+        batch.edge_attr = self.edge_embed(batch.edge_attr)  # type: ignore
+        return batch
+
+    @torch.no_grad()
+    def _cost_matrix_to_graph(self, batch_cost_matrix: Tensor, init_embeddings: Tensor):
+        """Convert batched cost_matrix to batched PyG graph, and calculate edge embeddings.
+
+        Args:
+            batch_cost_matrix: Tensor of shape [batch_size, n, n, m]
+            init_embedding: init embeddings of shape [batch_size, n, m]
+        """
+        graph_data = []
+        k_sparse = self.get_k_sparse(batch_cost_matrix.shape[2])
+
+        for index, cost_matrix in enumerate(batch_cost_matrix):
+            edge_index, _ = sparsify_graph(cost_matrix[..., 0], k_sparse, self_loop=False)
+            edge_index = edge_index.T[torch.all(edge_index != 0, dim=0)].T
+            _, depot_edge_index = torch.topk(
+                cost_matrix[0, :, 1], k=k_sparse, largest=False, sorted=False
+            )
+            depot_edge_index = depot_edge_index[depot_edge_index != 0]
+            depot_edge_index = torch.stack(
+                (torch.zeros_like(depot_edge_index), depot_edge_index), dim=0
             )
             edge_index = torch.concat((depot_edge_index, edge_index), dim=-1).detach()
             edge_attr = cost_matrix[edge_index[0], edge_index[1]].detach()
