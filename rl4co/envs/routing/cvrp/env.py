from typing import Optional

import torch

from tensordict.tensordict import TensorDict
from torchrl.data import (
    BoundedTensorSpec,
    CompositeSpec,
    UnboundedContinuousTensorSpec,
    UnboundedDiscreteTensorSpec,
)

from rl4co.data.utils import load_npz_to_tensordict
from rl4co.envs.common.base import RL4COEnvBase
from rl4co.utils.ops import gather_by_index, get_tour_length
from rl4co.utils.pylogger import get_pylogger

from .generator import CVRPGenerator
try:
    from .local_search import local_search
except:
    # In case some dependencies are not installed (e.g., pyvrp)
    local_search = None
from .render import render

log = get_pylogger(__name__)


class CVRPEnv(RL4COEnvBase):
    """Capacitated Vehicle Routing Problem (CVRP) environment.
    At each step, the agent chooses a customer to visit depending on the current location and the remaining capacity.
    When the agent visits a customer, the remaining capacity is updated. If the remaining capacity is not enough to
    visit any customer, the agent must go back to the depot. The reward is 0 unless the agent visits all the cities.
    In that case, the reward is (-)length of the path: maximizing the reward is equivalent to minimizing the path length.

    Observations:
        - location of the depot.
        - locations and demand of each customer.
        - current location of the vehicle.
        - the remaining customer of the vehicle,

    Constraints:
        - the tour starts and ends at the depot.
        - each customer must be visited exactly once.
        - the vehicle cannot visit customers exceed the remaining capacity.
        - the vehicle can return to the depot to refill the capacity.

    Finish Condition:
        - the vehicle has visited all customers and returned to the depot.

    Reward:
        - (minus) the negative length of the path.

    Args:
        generator: CVRPGenerator instance as the data generator
        generator_params: parameters for the generator
    """

    name = "cvrp"

    def __init__(
        self,
        generator: CVRPGenerator = None,
        generator_params: dict = {},
        **kwargs,
    ):
        super().__init__(**kwargs)
        if generator is None:
            generator = CVRPGenerator(**generator_params)
        self.generator = generator
        self._make_spec(self.generator)

    def _step(self, td: TensorDict) -> TensorDict:
        current_node = td["action"][:, None]  # Add dimension for step
        n_loc = td["demand"].size(-1)  # Excludes depot

        # Not selected_demand is demand of first node (by clamp) so incorrect for nodes that visit depot!
        selected_demand = gather_by_index(
            td["demand"], torch.clamp(current_node - 1, 0, n_loc - 1), squeeze=False
        )

        # Increase capacity if depot is not visited, otherwise set to 0
        used_capacity = (td["used_capacity"] + selected_demand) * (
            current_node != 0
        ).float()

        # Note: here we do not subtract one as we have to scatter so the first column allows scattering depot
        # Add one dimension since we write a single value
        visited = td["visited"].scatter(-1, current_node, 1)

        # SECTION: get done
        done = visited.sum(-1) == visited.size(-1)
        reward = torch.zeros_like(done)

        td.update(
            {
                "current_node": current_node,
                "used_capacity": used_capacity,
                "visited": visited,
                "reward": reward,
                "done": done,
            }
        )
        td.set("action_mask", self.get_action_mask(td))
        return td

    def _reset(
        self,
        td: Optional[TensorDict] = None,
        batch_size: Optional[list] = None,
    ) -> TensorDict:
        device = td.device

        # Create reset TensorDict
        td_reset = TensorDict(
            {
                "locs": torch.cat((td["depot"][:, None, :], td["locs"]), -2),
                "demand": td["demand"],
                "current_node": torch.zeros(
                    *batch_size, 1, dtype=torch.long, device=device
                ),
                "used_capacity": torch.zeros((*batch_size, 1), device=device),
                "vehicle_capacity": torch.full(
                    (*batch_size, 1), self.generator.vehicle_capacity, device=device
                ),
                "visited": torch.zeros(
                    (*batch_size, td["locs"].shape[-2] + 1),
                    dtype=torch.uint8,
                    device=device,
                ),
            },
            batch_size=batch_size,
        )
        td_reset.set("action_mask", self.get_action_mask(td_reset))
        return td_reset

    @staticmethod
    def get_action_mask(td: TensorDict) -> torch.Tensor:
        # For demand steps_dim is inserted by indexing with id, for used_capacity insert node dim for broadcasting
        exceeds_cap = td["demand"] + td["used_capacity"] > td["vehicle_capacity"]

        # Nodes that cannot be visited are already visited or too much demand to be served now
        mask_loc = td["visited"][..., 1:].to(exceeds_cap.dtype) | exceeds_cap

        # Cannot visit the depot if just visited and still unserved nodes
        mask_depot = (td["current_node"] == 0) & ((mask_loc == 0).int().sum(-1) > 0)[
            :, None
        ]
        return ~torch.cat((mask_depot, mask_loc), -1)

<<<<<<< HEAD
    def _get_reward(self, td: TensorDict, actions: torch.Tensor) -> TensorDict:
        # Gather dataset in order of tour
        batch_size = td["locs"].shape[0]
        depot = td["locs"][..., 0:1, :]
=======
    def _get_reward(self, td: TensorDict, actions: TensorDict) -> TensorDict:
        # Gather locations in order of tour (add depot since we start and end there)
>>>>>>> 3ffd8553
        locs_ordered = torch.cat(
            [
                td["locs"][..., 0:1, :],  # depot
                gather_by_index(td["locs"], actions),  # order locations
            ],
            dim=1,
        )
        return -get_tour_length(locs_ordered)

    @staticmethod
    def check_solution_validity(td: TensorDict, actions: torch.Tensor):
        """Check that solution is valid: nodes are not visited twice except depot and capacity is not exceeded"""
        # Check if tour is valid, i.e. contain 0 to n-1
        batch_size, graph_size = td["demand"].size()
        sorted_pi = actions.data.sort(1)[0]

        # Sorting it should give all zeros at front and then 1...n
        assert (
            torch.arange(1, graph_size + 1, out=sorted_pi.data.new())
            .view(1, -1)
            .expand(batch_size, graph_size)
            == sorted_pi[:, -graph_size:]
        ).all() and (sorted_pi[:, :-graph_size] == 0).all(), "Invalid tour"

        # Visiting depot resets capacity so we add demand = -capacity (we make sure it does not become negative)
        demand_with_depot = torch.cat((-td["vehicle_capacity"], td["demand"]), 1)
        d = demand_with_depot.gather(1, actions)

        used_cap = torch.zeros_like(td["demand"][:, 0])
        for i in range(actions.size(1)):
            used_cap += d[
                :, i
            ]  # This will reset/make capacity negative if i == 0, e.g. depot visited
            # Cannot use less than 0
            used_cap[used_cap < 0] = 0
            assert (
                used_cap <= td["vehicle_capacity"] + 1e-5
            ).all(), "Used more than capacity"

    @staticmethod
    def load_data(fpath, batch_size=[]):
        """Dataset loading from file
        Normalize demand by capacity to be in [0, 1]
        """
        td_load = load_npz_to_tensordict(fpath)
        td_load.set("demand", td_load["demand"] / td_load["capacity"][:, None])
        return td_load

    def _make_spec(self, generator: CVRPGenerator):
        self.observation_spec = CompositeSpec(
            locs=BoundedTensorSpec(
                low=generator.min_loc,
                high=generator.max_loc,
                shape=(generator.num_loc + 1, 2),
                dtype=torch.float32,
            ),
            current_node=UnboundedDiscreteTensorSpec(
                shape=(1),
                dtype=torch.int64,
            ),
            demand=BoundedTensorSpec(
                low=-generator.capacity,
                high=generator.max_demand,
                shape=(generator.num_loc + 1, 1),
                dtype=torch.float32,
            ),
            action_mask=UnboundedDiscreteTensorSpec(
                shape=(generator.num_loc + 1, 1),
                dtype=torch.bool,
            ),
            shape=(),
        )
        self.action_spec = BoundedTensorSpec(
            shape=(1,),
            dtype=torch.int64,
            low=0,
            high=generator.num_loc + 1,
        )
        self.reward_spec = UnboundedContinuousTensorSpec(shape=(1,))
        self.done_spec = UnboundedDiscreteTensorSpec(shape=(1,), dtype=torch.bool)

    def replace_selected_actions(self, cur_actions: torch.Tensor, new_actions: torch.Tensor, selection_mask: torch.Tensor) -> torch.Tensor:
        """
        Replace selected current actions with updated actions based on `selection_mask`.

        Args:
            cur_actions [batch_size, num_loc]
            new_actions [batch_size, num_loc]
            selection_mask [batch_size,]
        """
        diff_length = cur_actions.size(-1) - new_actions.size(-1)
        if diff_length > 0:
            new_actions = torch.nn.functional.pad(new_actions, (0, diff_length, 0, 0), mode="constant", value=0)
        elif diff_length < 0:
            cur_actions = torch.nn.functional.pad(cur_actions, (0, -diff_length, 0, 0), mode="constant", value=0)
        cur_actions[selection_mask] = new_actions[selection_mask]
        return cur_actions

    @staticmethod
    def local_search(td: TensorDict, actions: torch.Tensor, **kwargs) -> torch.Tensor:
        assert local_search is not None, "Cannot import local_search module. Check if `pyvrp` is installed."
        return local_search(td, actions, **kwargs)

    @staticmethod
    def render(td: TensorDict, actions: torch.Tensor = None, ax=None):
        return render(td, actions, ax)<|MERGE_RESOLUTION|>--- conflicted
+++ resolved
@@ -148,15 +148,8 @@
         ]
         return ~torch.cat((mask_depot, mask_loc), -1)
 
-<<<<<<< HEAD
-    def _get_reward(self, td: TensorDict, actions: torch.Tensor) -> TensorDict:
-        # Gather dataset in order of tour
-        batch_size = td["locs"].shape[0]
-        depot = td["locs"][..., 0:1, :]
-=======
     def _get_reward(self, td: TensorDict, actions: TensorDict) -> TensorDict:
         # Gather locations in order of tour (add depot since we start and end there)
->>>>>>> 3ffd8553
         locs_ordered = torch.cat(
             [
                 td["locs"][..., 0:1, :],  # depot
